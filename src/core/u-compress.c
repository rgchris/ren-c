/***********************************************************************
**
**  REBOL [R3] Language Interpreter and Run-time Environment
**
**  Copyright 2012 REBOL Technologies
**  REBOL is a trademark of REBOL Technologies
**
**  Licensed under the Apache License, Version 2.0 (the "License");
**  you may not use this file except in compliance with the License.
**  You may obtain a copy of the License at
**
**  http://www.apache.org/licenses/LICENSE-2.0
**
**  Unless required by applicable law or agreed to in writing, software
**  distributed under the License is distributed on an "AS IS" BASIS,
**  WITHOUT WARRANTIES OR CONDITIONS OF ANY KIND, either express or implied.
**  See the License for the specific language governing permissions and
**  limitations under the License.
**
************************************************************************
**
**  Module:  u-compress.c
**  Summary: interface to zlib compression
**  Section: utility
**  Notes:
**
***********************************************************************/

#include "sys-core.h"
#include "sys-zlib.h"

/*
 *  This number represents the top file size that,
 *  if the data is random, will produce a larger output
 *  file than input.  The number is really a bit smaller
 *  but we like to be safe. -- SN
 */
#define STERLINGS_MAGIC_NUMBER      10000

/*
 *  This number represents the largest that a small file that expands
 *  on compression can expand.  The actual value is closer to
 *  500 bytes but why take chances? -- SN
 */
#define STERLINGS_MAGIC_FIX         1024

/*
 *  The why_compress_constant is here to satisfy the condition that
 *  somebody might just try compressing some big file that is already well
 *  compressed (or expands for some other wild reason).  So we allocate
 *  a compression buffer a bit larger than the original file size.
 *  10% is overkill for really large files so some other limit might
 *  be a good idea.
*/
#define WHY_COMPRESS_CONSTANT       0.1

/***********************************************************************
**
*/  REBSER *Compress(REBSER *input, REBINT index, REBINT len, REBFLG use_crc)
/*
**      Compress a binary (only).
**		data
**		/part
**		length
**		/crc32
**
**      Note: If the file length is "small", it can't overrun on
**      compression too much so we use our magic numbers; otherwise,
**      we'll just be safe by a percentage of the file size.  This may
**      be a bit much, though.
**
***********************************************************************/
{
<<<<<<< HEAD
	uLongf size;
=======
	// NOTE: The use_crc flag is not present in Zlib 1.2.8
	// Instead, compress's fifth paramter is the compression level
	// It can be a value from 1 to 9, or Z_DEFAULT_COMPRESSION if you
	// want it to pick what the library author considers the "worth it"
	// tradeoff of time to generally suggest.

	REBCNT size;
>>>>>>> 59ee14f7
	REBSER *output;
	REBINT err;
	REBYTE out_size[sizeof(REBCNT)];

	if (len < 0) Trap0(RE_PAST_END); // !!! better msg needed
	size = len + (len > STERLINGS_MAGIC_NUMBER ? len / 10 + 12 : STERLINGS_MAGIC_FIX);
	output = Make_Binary(size);

	//DISABLE_GC;	// !!! why??
	// dest, dest-len, src, src-len, level
	err = z_compress2(BIN_HEAD(output), (uLongf*)&size, BIN_HEAD(input) + index, len, Z_DEFAULT_COMPRESSION);
	if (err) {
		if (err == Z_MEM_ERROR) Trap0(RE_NO_MEMORY);
		SET_INTEGER(DS_RETURN, err);
		Trap1(RE_BAD_PRESS, DS_RETURN); //!!!provide error string descriptions
	}
	SET_STR_END(output, size);
	SERIES_TAIL(output) = size;
	REBCNT_To_Bytes(out_size, (REBCNT)len); // Tag the size to the end.
	Append_Series(output, (REBYTE*)out_size, sizeof(REBCNT));
	if (SERIES_AVAIL(output) > 1024) // Is there wasted space?
		output = Copy_Series(output); // Trim it down if too big. !!! Revisit this based on mem alloc alg.
	//ENABLE_GC;

	return output;
}


/***********************************************************************
**
*/  REBSER *Decompress(REBSER *input, REBCNT index, REBINT len, REBCNT limit, REBFLG use_crc)
/*
**      Decompress a binary (only).
**
***********************************************************************/
{
<<<<<<< HEAD
	uLongf size;
=======
	// NOTE: The use_crc flag is not present in Zlib 1.2.8
	// There is no fifth parameter to uncompress matching the fifth to compress

	REBCNT size;
>>>>>>> 59ee14f7
	REBSER *output;
	REBINT err;

	if (len < 0 || (index + len > BIN_LEN(input))) len = BIN_LEN(input) - index;

	// Get the size from the end and make the output buffer that size.
	if (len <= 4) Trap0(RE_PAST_END); // !!! better msg needed
	size = Bytes_To_REBCNT(BIN_SKIP(input, len) - sizeof(REBCNT));

	if (limit && size > limit) Trap_Num(RE_SIZE_LIMIT, size);

	output = Make_Binary(size);

	//DISABLE_GC;
	err = z_uncompress(BIN_HEAD(output), (uLongf*)&size, BIN_HEAD(input) + index, len);
	if (err) {
		if (PG_Boot_Phase < 2) return 0;
		if (err == Z_MEM_ERROR) Trap0(RE_NO_MEMORY);
		SET_INTEGER(DS_RETURN, err);
		Trap1(RE_BAD_PRESS, DS_RETURN); //!!!provide error string descriptions
	}
	SET_STR_END(output, size);
	SERIES_TAIL(output) = size;
	//ENABLE_GC;
	return output;
}<|MERGE_RESOLUTION|>--- conflicted
+++ resolved
@@ -71,17 +71,13 @@
 **
 ***********************************************************************/
 {
-<<<<<<< HEAD
-	uLongf size;
-=======
 	// NOTE: The use_crc flag is not present in Zlib 1.2.8
 	// Instead, compress's fifth paramter is the compression level
 	// It can be a value from 1 to 9, or Z_DEFAULT_COMPRESSION if you
 	// want it to pick what the library author considers the "worth it"
 	// tradeoff of time to generally suggest.
 
-	REBCNT size;
->>>>>>> 59ee14f7
+	uLongf size;
 	REBSER *output;
 	REBINT err;
 	REBYTE out_size[sizeof(REBCNT)];
@@ -92,7 +88,7 @@
 
 	//DISABLE_GC;	// !!! why??
 	// dest, dest-len, src, src-len, level
-	err = z_compress2(BIN_HEAD(output), (uLongf*)&size, BIN_HEAD(input) + index, len, Z_DEFAULT_COMPRESSION);
+	err = z_compress2(BIN_HEAD(output), &size, BIN_HEAD(input) + index, len, Z_DEFAULT_COMPRESSION);
 	if (err) {
 		if (err == Z_MEM_ERROR) Trap0(RE_NO_MEMORY);
 		SET_INTEGER(DS_RETURN, err);
@@ -118,14 +114,10 @@
 **
 ***********************************************************************/
 {
-<<<<<<< HEAD
-	uLongf size;
-=======
 	// NOTE: The use_crc flag is not present in Zlib 1.2.8
 	// There is no fifth parameter to uncompress matching the fifth to compress
 
-	REBCNT size;
->>>>>>> 59ee14f7
+	uLongf size;
 	REBSER *output;
 	REBINT err;
 
@@ -140,7 +132,7 @@
 	output = Make_Binary(size);
 
 	//DISABLE_GC;
-	err = z_uncompress(BIN_HEAD(output), (uLongf*)&size, BIN_HEAD(input) + index, len);
+	err = z_uncompress(BIN_HEAD(output), &size, BIN_HEAD(input) + index, len);
 	if (err) {
 		if (PG_Boot_Phase < 2) return 0;
 		if (err == Z_MEM_ERROR) Trap0(RE_NO_MEMORY);
