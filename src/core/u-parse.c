--- conflicted
+++ resolved
@@ -794,16 +794,8 @@
 
 			} else { // It's not a PARSE command, get or set it:
 			
-<<<<<<< HEAD
-				// word: - if not the target of a COPY or SET operation, this will
-				// default to setting a variable to the series at current index
-				if (IS_SET_WORD(item) &&
-					!(GET_FLAG(flags, PF_SET_OR_COPY) || GET_FLAG(flags, PF_COPY)))
-				{
-=======
 				// word: - set a variable to the series at current index
 				if (IS_SET_WORD(item)) {
->>>>>>> 291cb579
 					Set_Var_Series(item, parse->type, series, index);
 					continue;
 				}
