/***********************************************************************
**
**  REBOL [R3] Language Interpreter and Run-time Environment
**
**  Copyright 2012 REBOL Technologies
**  REBOL is a trademark of REBOL Technologies
**
**  Licensed under the Apache License, Version 2.0 (the "License");
**  you may not use this file except in compliance with the License.
**  You may obtain a copy of the License at
**
**  http://www.apache.org/licenses/LICENSE-2.0
**
**  Unless required by applicable law or agreed to in writing, software
**  distributed under the License is distributed on an "AS IS" BASIS,
**  WITHOUT WARRANTIES OR CONDITIONS OF ANY KIND, either express or implied.
**  See the License for the specific language governing permissions and
**  limitations under the License.
**
************************************************************************
**
**  Module:  m-gc.c
**  Summary: main memory garbage collection
**  Section: memory
**  Author:  Carl Sassenrath, Ladislav Mecir, HostileFork
**  Notes:
**    WARNING WARNING WARNING
**    This is highly tuned code that should only be modified by experts
**    who fully understand its design. It is very easy to create odd
**    side effects so please be careful and extensively test all changes!
**
**	  The process consists of two stages:
**
**		MARK -	Mark all series and gobs ("collectible values")
*				that can be found in:
**
**				Root Block: special structures and buffers
**				Task Block: special structures and buffers per task
**				Data Stack: current state of evaluation
**				Safe Series: saves the last N allocations
**
**				Mark is recursive until we reach the terminals, or
**				until we hit values already marked.
**
**		SWEEP - Free all collectible values that were not marked.
**
**	  GC protection methods:
**
**		KEEP flag - protects an individual series from GC, but
**			does not protect its contents (if it holds values).
**			Reserved for non-block system series.
**
**		Root_Context - protects all series listed. This list is
**			used by Sweep as the root of the in-use memory tree.
**			Reserved for important system series only.
**
**		Task_Context - protects all series listed. This list is
**			the same as Root, but per the current task context.
**
**		Save_Series - protects temporary series. Used with the
**			SAVE_SERIES and UNSAVE_SERIES macros. Throws and errors
**			must roll back this series to avoid "stuck" memory.
**
**		Safe_Series - protects last MAX_SAFE_SERIES series from GC.
**			Can only be used if no deeply allocating functions are
**			called within the scope of its protection. Not affected
**			by throws and errors.
**
**		Data_Stack - all values in the data stack that are below
**			the TOP (DSP) are automatically protected. This is a
**			common protection method used by native functions.
**
**		DISABLE_GC - macro that turns off GC. A quick way to avoid
**			GC, but must only be used for well-behaved sections
**			or could cause substantial memory growth.
**
**		DONE flag - do not scan the series; it has no links.
**
***********************************************************************/

#include "sys-core.h"
#include "reb-evtypes.h"

#ifdef REB_API
extern REBOL_HOST_LIB *Host_Lib;
#endif

//-- For Serious Debugging:
#ifdef WATCH_GC_VALUE
REBSER *Watcher = 0;
REBVAL *WatchVar = 0;
REBVAL *GC_Break_Point(REBVAL *val) {return val;}
REBVAL *N_watch(REBFRM *frame, REBVAL **inter_block)
{
	WatchVar = Get_Word(FRM_ARG1(frame));
	Watcher = VAL_SERIES(WatchVar);
	SET_INTEGER(FRM_ARG1(frame), 0);
	return Nothing;
}
#endif

// This can be put below
#ifdef WATCH_GC_VALUE
			if (Watcher && ser == Watcher)
				GC_Break_Point(val);

		// for (n = 0; n < depth * 2; n++) Prin_Str(" ");
		// Mark_Count++;
		// Print("Mark: %s %x", TYPE_NAME(val), val);
#endif

static void Mark_Series(REBSER *series, REBCNT depth);
static void Mark_Value(REBVAL *val, REBCNT depth);

/***********************************************************************
**
*/	static void Mark_Gob(REBGOB *gob, REBCNT depth)
/*
***********************************************************************/
{
	REBGOB **pane;
	REBCNT i;

	if (IS_GOB_MARK(gob)) return;

	MARK_GOB(gob);

	if (GOB_PANE(gob)) {
		MARK_SERIES(GOB_PANE(gob));
		pane = GOB_HEAD(gob);
		for (i = 0; i < GOB_TAIL(gob); i++, pane++) {
			Mark_Gob(*pane, depth);
		}
	}

	if (GOB_PARENT(gob)) Mark_Gob(GOB_PARENT(gob), depth);

	if (GOB_CONTENT(gob)) {
		if (GOB_TYPE(gob) >= GOBT_IMAGE && GOB_TYPE(gob) <= GOBT_STRING) {
			MARK_SERIES(GOB_CONTENT(gob));
		} else if (GOB_TYPE(gob) >= GOBT_DRAW && GOB_TYPE(gob) <= GOBT_EFFECT) {
			CHECK_MARK(GOB_CONTENT(gob), depth);
		}
	}

	if (GOB_DATA(gob) && GOB_DTYPE(gob) && GOB_DTYPE(gob) != GOBD_INTEGER) {
		CHECK_MARK(GOB_DATA(gob), depth);
	}
}

/***********************************************************************
**
<<<<<<< HEAD
*/	static void Mark_Event(REBVAL *value, REBCNT depth)
/*
***********************************************************************/
{
	REBREQ *req;
	
	if (
		   IS_EVENT_MODEL(value, EVM_PORT)
		|| IS_EVENT_MODEL(value, EVM_OBJECT)
		|| (VAL_EVENT_TYPE(value) == EVT_DROP_FILE && GET_FLAG(VAL_EVENT_FLAGS(value), EVF_COPIED))
	) {
		// The ->ser field of the REBEVT is void*, so we must cast
		// Comment says it is a "port or object"
		CHECK_MARK((REBSER*)VAL_EVENT_SER(value), depth);
	} 

	if (IS_EVENT_MODEL(value, EVM_DEVICE)) {
		// In the case of being an EVM_DEVICE event type, the port! will
		// not be in VAL_EVENT_SER of the REBEVT structure.  It is held
		// indirectly by the REBREQ ->req field of the event, which
		// in turn possibly holds a singly linked list of other requests.
		req = VAL_EVENT_REQ(value);
		
		while(req) {
			// The ->port field of the REBREQ is void*, so we must cast
			// Comment says it is "link back to REBOL port object"
			if (req->port) CHECK_MARK((REBSER*)req->port, depth);
			req = req->next;
		}
	}
}

/***********************************************************************
**
*/ static void Mark_Devices(REBCNT depth)
/*
**  Mark all devices. Search for pending requests.
**
***********************************************************************/
{
	int d;
	REBDEV *dev;
	REBREQ *req;
	REBDEV **devices = Host_Lib->devices;
	
	for (d = 0; d < RDI_MAX; d++) {
		dev = devices[d];
		if (dev)
			for (req = dev->pending; req; req = req->next)
				if (req->port) CHECK_MARK((REBSER*)req->port, depth);
	}
}

/***********************************************************************
**
*/	static void Mark_Series(REBSER *series, REBCNT depth)
=======
*/	static void Mark_Struct_Field(REBSTU *stu, struct Struct_Field *field, REBCNT depth)
>>>>>>> 291cb579
/*
***********************************************************************/
{
	if (field->type == STRUCT_TYPE_STRUCT) {
		int len = 0;
		REBSER *series = NULL;

		CHECK_MARK(field->fields, depth);
		CHECK_MARK(field->spec, depth);

		series = field->fields;
		for (len = 0; len < series->tail; len++) {
			Mark_Struct_Field (stu, (struct Struct_Field*)SERIES_SKIP(series, len), depth + 1);
		}
	} else if (field->type == STRUCT_TYPE_REBVAL) {
		REBCNT i;

		ASSERT2(field->size == sizeof(REBVAL), RP_BAD_SIZE);
		for (i = 0; i < field->dimension; i ++) {
			REBVAL *data = (REBVAL*)SERIES_SKIP(STRUCT_DATA_BIN(stu),
												STRUCT_OFFSET(stu) + field->offset + i * field->size);
			if (field->done) {
				Mark_Value(data, depth);
			}
		}
	}

	/* ignore primitive datatypes */
}

/***********************************************************************
**
*/	static void Mark_Struct(REBSTU *stu, REBCNT depth)
/*
***********************************************************************/
{
	int len = 0;
	REBSER *series = NULL;
	CHECK_MARK(stu->spec, depth);
	CHECK_MARK(stu->fields, depth);
	CHECK_MARK(STRUCT_DATA_BIN(stu), depth);

	ASSERT2(IS_BARE_SERIES(stu->data), RP_BAD_SERIES);
	ASSERT2(!IS_EXT_SERIES(stu->data), RP_BAD_SERIES);
	ASSERT2(SERIES_TAIL(stu->data) == 1, RP_BAD_SERIES);
	CHECK_MARK(stu->data, depth);

	series = stu->fields;
	for (len = 0; len < series->tail; len++) {
		struct Struct_Field *field = (struct Struct_Field*)SERIES_SKIP(series, len);
		Mark_Struct_Field(stu, field, depth + 1);
	}
}

/***********************************************************************
**
*/	static void Mark_Routine(REBROT *rot, REBCNT depth)
/*
***********************************************************************/
{
	int len = 0;
	REBSER *series = NULL;
	CHECK_MARK(ROUTINE_SPEC(rot), depth);
	MARK_ROUTINE(ROUTINE_INFO(rot));

	CHECK_MARK(ROUTINE_FFI_ARG_TYPES(rot), depth);
	CHECK_MARK(ROUTINE_FFI_ARG_STRUCTS(rot), depth);
	CHECK_MARK(ROUTINE_EXTRA_MEM(rot), depth);

	if (IS_CALLBACK_ROUTINE(ROUTINE_INFO(rot))) {
		if (FUNC_BODY(&CALLBACK_FUNC(rot)) != NULL) { //this could be null it's called before the callback! has been fully constructed
			CHECK_MARK(FUNC_BODY(&CALLBACK_FUNC(rot)), depth);
			CHECK_MARK(FUNC_SPEC(&CALLBACK_FUNC(rot)), depth);
			MARK_SERIES(FUNC_ARGS(&CALLBACK_FUNC(rot)));
		}
	} else {
		if (ROUTINE_GET_FLAG(ROUTINE_INFO(rot), ROUTINE_VARARGS)) {
			if (ROUTINE_FIXED_ARGS(rot) != NULL) {
				CHECK_MARK(ROUTINE_FIXED_ARGS(rot), depth);
			}
			if (ROUTINE_ALL_ARGS(rot)) {
				CHECK_MARK(ROUTINE_ALL_ARGS(rot), depth);
			}
		}
		if (ROUTINE_LIB(rot) != NULL) { //this could be null it's called before the routine! has been fully constructed
			MARK_LIB(ROUTINE_LIB(rot));
		}
		if (ROUTINE_RVALUE(rot).spec) {
			Mark_Struct(&ROUTINE_RVALUE(rot), depth);
		}
	}
}

/***********************************************************************
**
*/	static void Mark_Event(REBVAL *value, REBCNT depth)
/*
***********************************************************************/
{
	REBREQ *req;
	
	if (
		   IS_EVENT_MODEL(value, EVM_PORT)
		|| IS_EVENT_MODEL(value, EVM_OBJECT)
		|| (VAL_EVENT_TYPE(value) == EVT_DROP_FILE && GET_FLAG(VAL_EVENT_FLAGS(value), EVF_COPIED))
	) {
		// The ->ser field of the REBEVT is void*, so we must cast
		// Comment says it is a "port or object"
		CHECK_MARK((REBSER*)VAL_EVENT_SER(value), depth);
	} 

	if (IS_EVENT_MODEL(value, EVM_DEVICE)) {
		// In the case of being an EVM_DEVICE event type, the port! will
		// not be in VAL_EVENT_SER of the REBEVT structure.  It is held
		// indirectly by the REBREQ ->req field of the event, which
		// in turn possibly holds a singly linked list of other requests.
		req = VAL_EVENT_REQ(value);
		
		while(req) {
			// The ->port field of the REBREQ is void*, so we must cast
			// Comment says it is "link back to REBOL port object"
			if (req->port) CHECK_MARK((REBSER*)req->port, depth);
			req = req->next;
		}
	}
}

/***********************************************************************
**
*/ static void Mark_Devices(REBCNT depth)
/*
**  Mark all devices. Search for pending requests.
**
***********************************************************************/
{
	int d;
	REBDEV *dev;
	REBREQ *req;
	REBDEV **devices = Host_Lib->devices;
	
	for (d = 0; d < RDI_MAX; d++) {
		dev = devices[d];
		if (dev)
			for (req = dev->pending; req; req = req->next)
				if (req->port) CHECK_MARK((REBSER*)req->port, depth);
	}
}

/***********************************************************************
**
*/	static void Mark_Value(REBVAL *val, REBCNT depth)
/*
***********************************************************************/
{
	REBSER *ser = NULL;

	switch (VAL_TYPE(val)) {
		case REB_UNSET:
		case REB_TYPESET:
		case REB_HANDLE:
			break;

		case REB_DATATYPE:
			if (VAL_TYPE_SPEC(val)) {	// allow it to be zero
				CHECK_MARK(VAL_TYPE_SPEC(val), depth); // check typespec.r file
			}
			break;

		case REB_ERROR:
			// If it has an actual error object, then mark it. Otherwise,
			// it is a THROW, and GC of a THROW value is invalid because
			// it contains temporary values on the stack that could be
			// above the current DSP (where the THROW was done).
			if (VAL_ERR_NUM(val) > RE_THROW_MAX) {
				if (VAL_ERR_OBJECT(val)) CHECK_MARK(VAL_ERR_OBJECT(val), depth);
			}
			// else Crash(RP_THROW_IN_GC); // !!!! in question - is it true?
			break;

		case REB_TASK: // not yet implemented
			break;

		case REB_FRAME:
			// Mark special word list. Contains no pointers because
			// these are special word bindings (to typesets if used).
			if (VAL_FRM_WORDS(val)) MARK_SERIES(VAL_FRM_WORDS(val));
			if (VAL_FRM_SPEC(val)) {CHECK_MARK(VAL_FRM_SPEC(val), depth);}
			break;

		case REB_PORT:
			// Debug_Fmt("\n\nmark port: %x %d", val, VAL_TAIL(val));
			// Debug_Values(VAL_OBJ_VALUE(val,1), VAL_TAIL(val)-1, 100);
			goto mark_obj;

		case REB_MODULE:
			//if (VAL_MOD_BODY(val)) CHECK_MARK(VAL_MOD_BODY(val), depth); //MOD_BODY is not used anywhere or initialized
		case REB_OBJECT:
			// Object is just a block with special first value (context):
mark_obj:
			if (!IS_MARK_SERIES(VAL_OBJ_FRAME(val))) {
				Mark_Series(VAL_OBJ_FRAME(val), depth);
				if (SERIES_TAIL(VAL_OBJ_FRAME(val)) >= 1)
					; //Dump_Frame(VAL_OBJ_FRAME(val), 4);
			}
			break;

		case REB_FUNCTION:
		case REB_COMMAND:
		case REB_CLOSURE:
		case REB_REBCODE:
			CHECK_MARK(VAL_FUNC_BODY(val), depth);
		case REB_NATIVE:
		case REB_ACTION:
		case REB_OP:
			CHECK_MARK(VAL_FUNC_SPEC(val), depth);
			MARK_SERIES(VAL_FUNC_ARGS(val));
			// There is a problem for user define function operators !!!
			// Their bodies are not GC'd!
			break;

		case REB_WORD:	// (and also used for function STACK backtrace frame)
		case REB_SET_WORD:
		case REB_GET_WORD:
		case REB_LIT_WORD:
		case REB_REFINEMENT:
		case REB_ISSUE:
			// Special word used in word frame, stack, or errors:
			if (VAL_GET_OPT(val, OPTS_UNWORD)) break;
			// Mark its context, if it has one:
			if (VAL_WORD_INDEX(val) > 0 && NZ(ser = VAL_WORD_FRAME(val))) {
				//if (SERIES_TAIL(ser) > 100) Dump_Word_Value(val);
				CHECK_MARK(ser, depth);
			}
			// Possible bug above!!! We cannot mark relative words (negative
			// index) because the frame pointer does not point to a context,
			// it may point to a function body, native code, or action number.
			// But, what if a function is GC'd during it's own evaluation, what
			// keeps the function's code block from being GC'd?
			break;

		case REB_NONE:
		case REB_LOGIC:
		case REB_INTEGER:
		case REB_DECIMAL:
		case REB_PERCENT:
		case REB_MONEY:
		case REB_TIME:
		case REB_DATE:
		case REB_CHAR:
		case REB_PAIR:
		case REB_TUPLE:
			break;

		case REB_STRING:
		case REB_BINARY:
		case REB_FILE:
		case REB_EMAIL:
		case REB_URL:
		case REB_TAG:
		case REB_BITSET:
			ser = VAL_SERIES(val);
			if (SERIES_WIDE(ser) > sizeof(REBUNI))
				Crash(RP_BAD_WIDTH, sizeof(REBUNI), SERIES_WIDE(ser), VAL_TYPE(val));
			MARK_SERIES(ser);
			break;

		case REB_IMAGE:
			//MARK_SERIES(VAL_SERIES_SIDE(val)); //????
			MARK_SERIES(VAL_SERIES(val));
			break;

		case REB_VECTOR:
			MARK_SERIES(VAL_SERIES(val));
			break;

		case REB_BLOCK:
		case REB_PAREN:
		case REB_PATH:
		case REB_SET_PATH:
		case REB_GET_PATH:
		case REB_LIT_PATH:
			ser = VAL_SERIES(val);
			ASSERT(ser != 0, RP_NULL_SERIES);
			if (IS_BARE_SERIES(ser)) {
				MARK_SERIES(ser);
				break;
			}
#if (ALEVEL>0)
			if (SERIES_WIDE(ser) == sizeof(REBVAL) && !IS_END(BLK_SKIP(ser, SERIES_TAIL(ser))) && ser != DS_Series)
				Crash(RP_MISSING_END);
#endif
			if (SERIES_WIDE(ser) != sizeof(REBVAL) && SERIES_WIDE(ser) != 4 && SERIES_WIDE(ser) != 0 && SERIES_WIDE(ser) != sizeof(void*))
				Crash(RP_BAD_WIDTH, 16, SERIES_WIDE(ser), VAL_TYPE(val));
			CHECK_MARK(ser, depth);
			break;

		case REB_MAP:
			ser = VAL_SERIES(val);
			CHECK_MARK(ser, depth);
			if (ser->series) {
				MARK_SERIES(ser->series);
			}
			break;

		case REB_CALLBACK:
		case REB_ROUTINE:
			CHECK_MARK(VAL_ROUTINE_SPEC(val), depth);
			CHECK_MARK(VAL_ROUTINE_ARGS(val), depth);
			Mark_Routine(&VAL_ROUTINE(val), depth);
			break;

		case REB_LIBRARY:
			MARK_LIB(VAL_LIB_HANDLE(val));
			CHECK_MARK(VAL_LIB_SPEC(val), depth);
			break;

		case REB_STRUCT:
			Mark_Struct(&VAL_STRUCT(val), depth);
			break;

		case REB_GOB:
			Mark_Gob(VAL_GOB(val), depth);
			break;

		case REB_EVENT:
			Mark_Event(val, depth);
			break;

		default:
			Crash(RP_DATATYPE+1, VAL_TYPE(val));
	}
}

/***********************************************************************
**
*/	static void Mark_Series(REBSER *series, REBCNT depth)
/*
**		Mark all series reachable from the block.
**
***********************************************************************/
{
	REBCNT len;
	REBSER *ser;
	REBVAL *val;

	ASSERT(series != 0, RP_NULL_MARK_SERIES);

	if (SERIES_FREED(series)) return; // series data freed already

	MARK_SERIES(series);

	// If not a block, go no further
	if (SERIES_WIDE(series) != sizeof(REBVAL) || IS_BARE_SERIES(series) || IS_EXT_SERIES(series)) return;

	ASSERT2(SERIES_TAIL(series) < SERIES_REST(series), RP_SERIES_OVERFLOW);

	//Moved to end: ASSERT1(IS_END(BLK_TAIL(series)), RP_MISSING_END);

	//if (depth == 1 && series->label) Print("Marking %s", series->label);

	depth++;

	for (len = 0; len < series->tail; len++) {
		val = BLK_SKIP(series, len);

		if (VAL_TYPE(val) == REB_END
			&& (series != DS_Series)) {
			// We should never reach the end before len above.
			// Exception is the stack itself.
			Crash(RP_UNEXPECTED_END);
		} else {
			Mark_Value(val, depth);
		}
	}

#if (ALEVEL>0)
	if (SERIES_WIDE(series) == sizeof(REBVAL) && !IS_END(BLK_SKIP(series, len)) && series != DS_Series)
		Crash(RP_MISSING_END);
#endif
}


/***********************************************************************
**
*/	ATTRIBUTE_NO_SANITIZE_ADDRESS static REBCNT Sweep_Series(void)
/*
**		Free all unmarked series.
**
**		Scans all series in all segments that are part of the
**		SERIES_POOL. Free series that have not been marked.
**
***********************************************************************/
{
	REBSEG	*seg;
	REBSER	*series;
	REBCNT  n;
	REBCNT	count = 0;

	for (seg = Mem_Pools[SERIES_POOL].segs; seg; seg = seg->next) {
		series = (REBSER *) (seg + 1);
		for (n = Mem_Pools[SERIES_POOL].units; n > 0; n--) {
			SKIP_WALL(series);
			MUNG_CHECK(SERIES_POOL, series, sizeof(*series));
			if (!SERIES_FREED(series)) {
				if (IS_FREEABLE(series)) {
					Free_Series(series);
					count++;
				} else
					UNMARK_SERIES(series);
			}
			series++;
			SKIP_WALL(series);
		}
	}

	return count;
}


/***********************************************************************
**
*/	ATTRIBUTE_NO_SANITIZE_ADDRESS static REBCNT Sweep_Gobs(void)
/*
**		Free all unmarked gobs.
**
**		Scans all gobs in all segments that are part of the
**		GOB_POOL. Free gobs that have not been marked.
**
***********************************************************************/
{
	REBSEG	*seg;
	REBGOB	*gob;
	REBCNT  n;
	REBCNT	count = 0;

	for (seg = Mem_Pools[GOB_POOL].segs; seg; seg = seg->next) {
		gob = (REBGOB *) (seg + 1);
		for (n = Mem_Pools[GOB_POOL].units; n > 0; n--) {
#ifdef MUNGWALL
			gob = (gob *) (((REBYTE *)s)+MUNG_SIZE);
			MUNG_CHECK(GOB_POOL, gob, sizeof(*gob));
#endif
			if (IS_GOB_USED(gob)) {
				if (IS_GOB_MARK(gob))
					UNMARK_GOB(gob);
				else {
					Free_Gob(gob);
					count++;
				}
			}
			gob++;
#ifdef MUNGWALL
			gob = (gob *) (((REBYTE *)s)+MUNG_SIZE);
#endif
		}
	}

	return count;
}

/***********************************************************************
**
*/	ATTRIBUTE_NO_SANITIZE_ADDRESS static REBCNT Sweep_Libs(void)
/*
**		Free all unmarked libs.
**
**		Scans all libs in all segments that are part of the
**		LIB_POOL. Free libs that have not been marked.
**
***********************************************************************/
{
	REBSEG	*seg;
	REBLHL	*lib;
	REBCNT  n;
	REBCNT	count = 0;

	for (seg = Mem_Pools[LIB_POOL].segs; seg; seg = seg->next) {
		lib = (REBLHL *) (seg + 1);
		for (n = Mem_Pools[LIB_POOL].units; n > 0; n--) {
			SKIP_WALL(lib);
			if (IS_USED_LIB(lib)) {
				if (IS_MARK_LIB(lib))
					UNMARK_LIB(lib);
				else {
					UNUSE_LIB(lib);
					Free_Node(LIB_POOL, (REBNOD*)lib);
					count++;
				}
			}
			lib++;
		}
	}

	return count;
}

/***********************************************************************
**
*/	ATTRIBUTE_NO_SANITIZE_ADDRESS static REBCNT Sweep_Routines(void)
/*
**		Free all unmarked routines.
**
**		Scans all routines in all segments that are part of the
**		RIN_POOL. Free routines that have not been marked.
**
***********************************************************************/
{
	REBSEG	*seg;
	REBRIN	*info;
	REBCNT  n;
	REBCNT	count = 0;

	for (seg = Mem_Pools[RIN_POOL].segs; seg; seg = seg->next) {
		info = (REBRIN *) (seg + 1);
		for (n = Mem_Pools[RIN_POOL].units; n > 0; n--) {
			SKIP_WALL(info);
			if (IS_USED_ROUTINE(info)) {
				if (IS_MARK_ROUTINE(info))
					UNMARK_ROUTINE(info);
				else {
					UNUSE_ROUTINE(info);
					Free_Routine(info);
					count ++;
				}
			}
			info ++;
		}
	}

	return count;
}

/***********************************************************************
**
*/	REBCNT Recycle(void)
/*
**		Recycle memory no longer needed.
**
***********************************************************************/
{
	REBINT n;
	REBSER **sp;
	REBCNT count;

	//Debug_Num("GC", GC_Disabled);

	// If disabled, exit now but set the pending flag.
	if (GC_Disabled || !GC_Active) {
		SET_SIGNAL(SIG_RECYCLE);
		//Print("pending");
		return 0;
	}

	if (Reb_Opts->watch_recycle) Debug_Str(BOOT_STR(RS_WATCH, 0));

	GC_Disabled = 1;

	PG_Reb_Stats->Recycle_Counter++;
	PG_Reb_Stats->Recycle_Series = Mem_Pools[SERIES_POOL].free;

	PG_Reb_Stats->Mark_Count = 0;

	// WARNING: These terminate existing open blocks. This could
	// be a problem if code is building a new value at the tail,
	// but has not yet updated the TAIL marker.
	DS_TERMINATE; // Update data stack tail
//	SET_END(DS_NEXT);
	VAL_BLK_TERM(TASK_BUF_EMIT);
	VAL_BLK_TERM(TASK_BUF_WORDS);
//!!!	SET_END(BLK_TAIL(Save_Value_List));

	// Mark series stack (temp-saved series):
	sp = (REBSER **)GC_Protect->data;
	for (n = SERIES_TAIL(GC_Protect); n > 0; n--) {
		Mark_Series(*sp++, 0);
	}

	// Mark all special series:
	sp = (REBSER **)GC_Series->data;
	for (n = SERIES_TAIL(GC_Series); n > 0; n--) {
		Mark_Series(*sp++, 0);
	}

	// Mark the last MAX_SAFE "infant" series that were created.
	// We must assume that infant blocks are valid - that they contain
	// no partially valid datatypes (that are under construction).
	for (n = 0; n < MAX_SAFE_SERIES; n++) {
		REBSER *ser;
		if (NZ(ser = GC_Infants[n])) {
			//Dump_Series(ser, "Safe Series");
			Mark_Series(ser, 0);
		} else break;
	}

	// Mark all root series:
	Mark_Series(VAL_SERIES(ROOT_ROOT), 0);
	Mark_Series(Task_Series, 0);

	// Mark all devices:
	Mark_Devices(0);
	
<<<<<<< HEAD
	count = Sweep_Series();
=======
	count = Sweep_Routines(); // this needs to run before Sweep_Series(), because Routine has series with pointers, which can't be simply discarded by Sweep_Series

	count += Sweep_Series();
>>>>>>> 291cb579
	count += Sweep_Gobs();
	count += Sweep_Libs();

	CHECK_MEMORY(4);

	// Compute new stats:
	PG_Reb_Stats->Recycle_Series = Mem_Pools[SERIES_POOL].free - PG_Reb_Stats->Recycle_Series;
	PG_Reb_Stats->Recycle_Series_Total += PG_Reb_Stats->Recycle_Series;
	PG_Reb_Stats->Recycle_Prior_Eval = Eval_Cycles;

	// Reset stack to prevent invalid MOLD access:
	RESET_TAIL(DS_Series);

	if (GC_Ballast <= VAL_INT32(TASK_BALLAST) / 2
		&& VAL_INT64(TASK_BALLAST) < MAX_I32) {
		//increasing ballast by half
		VAL_INT64(TASK_BALLAST) /= 2;
		VAL_INT64(TASK_BALLAST) *= 3;
	} else if (GC_Ballast >= VAL_INT64(TASK_BALLAST) * 2) {
		//reduce ballast by half
		VAL_INT64(TASK_BALLAST) /= 2;
	}

	/* avoid overflow */
	if (VAL_INT64(TASK_BALLAST) < 0 || VAL_INT64(TASK_BALLAST) >= MAX_I32) {
		VAL_INT64(TASK_BALLAST) = MAX_I32;
	}

	GC_Ballast = VAL_INT32(TASK_BALLAST);
	GC_Disabled = 0;

	if (Reb_Opts->watch_recycle) Debug_Fmt(BOOT_STR(RS_WATCH, 1), count);
	return count;
}



/***********************************************************************
**
*/	void Save_Series(REBSER *series)
/*
***********************************************************************/
{
	if (SERIES_FULL(GC_Protect)) Extend_Series(GC_Protect, 8);
	((REBSER **)GC_Protect->data)[GC_Protect->tail++] = series;
}


/***********************************************************************
**
*/	void Guard_Series(REBSER *series)
/*
**		A list of protected series, managed by specific removal.
**
***********************************************************************/
{
	LABEL_SERIES(series, "guarded");
	if (SERIES_FULL(GC_Series)) Extend_Series(GC_Series, 8);
	((REBSER **)GC_Series->data)[GC_Series->tail++] = series;
}


/***********************************************************************
**
*/	void Loose_Series(REBSER *series)
/*
**		Remove a series from the protected list.
**
***********************************************************************/
{
	REBSER **sp;
	REBCNT n;

	LABEL_SERIES(series, "unguarded");
	sp = (REBSER **)GC_Series->data;
	for (n = 0; n < SERIES_TAIL(GC_Series); n++) {
		if (sp[n] == series) {
			Remove_Series(GC_Series, n, 1);
			break;
		}
	}
}


/***********************************************************************
**
*/	void Init_Memory(REBINT scale)
/*
**		Initialize memory system.
**
***********************************************************************/
{
	GC_Active = 0;			// TRUE when recycle is enabled (set by RECYCLE func)
	GC_Disabled = 0;		// GC disabled counter for critical sections.
	GC_Ballast = MEM_BALLAST;
	GC_Last_Infant = 0;		// Keep the last N series safe from GC.
	GC_Infants = Make_Mem((MAX_SAFE_SERIES + 2) * sizeof(REBSER*)); // extra

	Init_Pools(scale);

	Prior_Expand = Make_Mem(MAX_EXPAND_LIST * sizeof(REBSER*));
	Prior_Expand[0] = (REBSER*)1;

	// Temporary series protected from GC. Holds series pointers.
	GC_Protect = Make_Series(15, sizeof(REBSER *), FALSE);
	KEEP_SERIES(GC_Protect, "gc protected");

	GC_Series = Make_Series(60, sizeof(REBSER *), FALSE);
	KEEP_SERIES(GC_Series, "gc guarded");
}<|MERGE_RESOLUTION|>--- conflicted
+++ resolved
@@ -150,66 +150,7 @@
 
 /***********************************************************************
 **
-<<<<<<< HEAD
-*/	static void Mark_Event(REBVAL *value, REBCNT depth)
-/*
-***********************************************************************/
-{
-	REBREQ *req;
-	
-	if (
-		   IS_EVENT_MODEL(value, EVM_PORT)
-		|| IS_EVENT_MODEL(value, EVM_OBJECT)
-		|| (VAL_EVENT_TYPE(value) == EVT_DROP_FILE && GET_FLAG(VAL_EVENT_FLAGS(value), EVF_COPIED))
-	) {
-		// The ->ser field of the REBEVT is void*, so we must cast
-		// Comment says it is a "port or object"
-		CHECK_MARK((REBSER*)VAL_EVENT_SER(value), depth);
-	} 
-
-	if (IS_EVENT_MODEL(value, EVM_DEVICE)) {
-		// In the case of being an EVM_DEVICE event type, the port! will
-		// not be in VAL_EVENT_SER of the REBEVT structure.  It is held
-		// indirectly by the REBREQ ->req field of the event, which
-		// in turn possibly holds a singly linked list of other requests.
-		req = VAL_EVENT_REQ(value);
-		
-		while(req) {
-			// The ->port field of the REBREQ is void*, so we must cast
-			// Comment says it is "link back to REBOL port object"
-			if (req->port) CHECK_MARK((REBSER*)req->port, depth);
-			req = req->next;
-		}
-	}
-}
-
-/***********************************************************************
-**
-*/ static void Mark_Devices(REBCNT depth)
-/*
-**  Mark all devices. Search for pending requests.
-**
-***********************************************************************/
-{
-	int d;
-	REBDEV *dev;
-	REBREQ *req;
-	REBDEV **devices = Host_Lib->devices;
-	
-	for (d = 0; d < RDI_MAX; d++) {
-		dev = devices[d];
-		if (dev)
-			for (req = dev->pending; req; req = req->next)
-				if (req->port) CHECK_MARK((REBSER*)req->port, depth);
-	}
-}
-
-/***********************************************************************
-**
-*/	static void Mark_Series(REBSER *series, REBCNT depth)
-=======
 */	static void Mark_Struct_Field(REBSTU *stu, struct Struct_Field *field, REBCNT depth)
->>>>>>> 291cb579
 /*
 ***********************************************************************/
 {
@@ -811,13 +752,9 @@
 	// Mark all devices:
 	Mark_Devices(0);
 	
-<<<<<<< HEAD
-	count = Sweep_Series();
-=======
 	count = Sweep_Routines(); // this needs to run before Sweep_Series(), because Routine has series with pointers, which can't be simply discarded by Sweep_Series
 
 	count += Sweep_Series();
->>>>>>> 291cb579
 	count += Sweep_Gobs();
 	count += Sweep_Libs();
 
