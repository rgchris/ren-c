/***********************************************************************
**
**  REBOL [R3] Language Interpreter and Run-time Environment
**
**  Copyright 2012 REBOL Technologies
**  REBOL is a trademark of REBOL Technologies
**
**  Licensed under the Apache License, Version 2.0 (the "License");
**  you may not use this file except in compliance with the License.
**  You may obtain a copy of the License at
**
**  http://www.apache.org/licenses/LICENSE-2.0
**
**  Unless required by applicable law or agreed to in writing, software
**  distributed under the License is distributed on an "AS IS" BASIS,
**  WITHOUT WARRANTIES OR CONDITIONS OF ANY KIND, either express or implied.
**  See the License for the specific language governing permissions and
**  limitations under the License.
**
************************************************************************
**
**  Summary: General C definitions and constants
**  Module:  reb-c.h
**  Author:  Carl Sassenrath, Ladislav Mecir
**  Notes:
**      Various configuration defines (from reb-config.h):
**
**      HAS_LL_CONSTS - compiler allows 1234LL constants
**      ODD_INT_64 - old MSVC typedef for 64 bit int
**      OS_WIDE_CHAR - the OS uses wide chars (not UTF-8)
**
***********************************************************************/

#ifndef FALSE
#define FALSE 0
#define TRUE (!0)
#endif

/***********************************************************************
**
**  C-Code Types
**
**      One of the biggest flaws in the C language was not
**      to indicate bitranges of integers. So, we do that here.
**      You cannot "abstractly remove" the range of a number.
**      It is a critical part of its definition.
**
***********************************************************************/

<<<<<<< HEAD
#if defined (__STDC_VERSION__) && __STDC_VERSION__ >= 199901L
/* C-code types: use C99 */

#include <stdint.h>

typedef int8_t			i8;
typedef uint8_t			u8;
typedef int16_t			i16;
typedef uint16_t		u16;
typedef int32_t			i32;
typedef uint32_t		u32;
typedef int64_t			i64;
typedef uint64_t		u64;
typedef intptr_t		REBIPT;		// integral counterpart of void*
typedef uintptr_t		REBUPT;		// unsigned counterpart of void*

#define MAX_I32 INT32_MAX
#define MIN_I32 INT32_MIN
#define MAX_I64 INT64_MAX
#define MIN_I64 INT64_MIN

#else
/* C-code types: C99 definitions unavailable, do it ourselves */

typedef char			i8;
typedef unsigned char	u8;
typedef short			i16;
typedef unsigned short	u16;
typedef int				i32;
typedef unsigned int	u32;
#ifdef ODD_INT_64       // Windows VC6 nonstandard typing for 64 bits
typedef _int64          i64;
typedef unsigned _int64 u64;
#else
typedef long long       i64;
typedef unsigned long long u64;
#endif
#ifdef __LLP64__
typedef long long		REBIPT;		// integral counterpart of void*
typedef unsigned long long	REBUPT;		// unsigned counterpart of void*
#else
typedef long			REBIPT;		// integral counterpart of void*
typedef unsigned long	REBUPT;		// unsigned counterpart of void*
#endif

#define MAX_I32 ((int)0x7fffffff)
#define MIN_I32 ((int)0x80000000)
#ifdef HAS_LL_CONSTS
#define MAX_I64 ((i64)0x7fffffffffffffffLL)
#define MIN_I64 ((i64)0x8000000000000000LL)
#else
#define MAX_I64 ((i64)0x7fffffffffffffffI64)
#define MIN_I64 ((i64)0x8000000000000000I64)
#endif

#endif
/* C-code types */
=======
typedef char            i8;
typedef unsigned char   u8;
typedef short           i16;
typedef unsigned short  u16;
#ifdef __LP64__
typedef int            i32;
typedef unsigned int   u32;
typedef long			intptr_t;
typedef unsigned long	uintptr_t;
#else
typedef long            i32;
typedef unsigned long   u32;
typedef int				intptr_t;
typedef unsigned int	uintptr_t;
#endif
>>>>>>> 3ab29f3f

#ifndef DEF_UINT		// some systems define it, don't define it again
typedef unsigned int    uint;
#endif

// Some systems define a cpu-optimal BOOL already. It is assumed that the
// R3 lib will use that same definition (so sizeof() is identical.)
// (Of course, all of this should have been built into C in 1970.)
#ifndef HAS_BOOL
typedef int BOOL;       // (int is used for speed in modern CPUs)
#endif

// Used for cases where we need 64 bits, even in 32 bit mode.
// (Note: compatible with FILETIME used in Windows)
#pragma pack(4)
typedef struct sInt64 {
	i32 l;
	i32 h;
} I64;
#pragma pack()

/***********************************************************************
**
**  REBOL Code Types
**
***********************************************************************/

<<<<<<< HEAD
typedef i32				REBINT;     // 32 bit (64 bit defined below)
typedef u32				REBCNT;     // 32 bit (counting number)
typedef i64				REBI64;     // 64 bit integer
typedef u64				REBU64;     // 64 bit unsigned integer
typedef i8				REBOOL;     // 8  bit flag (for struct usage)
typedef u32				REBFLG;     // 32 bit flag (for cpu efficiency)
typedef float			REBD32;     // 32 bit decimal
typedef double			REBDEC;     // 64 bit decimal
=======
typedef i32             REBINT;     // 32 bit (64 bit defined below)
typedef u32    			REBCNT;     // 32 bit (counting number)
typedef i64             REBI64;     // 64 bit integer
typedef u64             REBU64;     // 64 bit unsigned integer
typedef char            REBOOL;     // 8  bit flag (for struct usage)
typedef u32    			REBFLG;     // 32 bit flag (for cpu efficiency)
typedef float           REBD32;     // 32 bit decimal
typedef double          REBDEC;     // 64 bit decimal

#ifdef HAS_LONG_DOUBLE
typedef long double     REBDCL;     // more than 80 or more bits
#endif
>>>>>>> 3ab29f3f

typedef unsigned char	REBYTE;     // unsigned byte data
typedef u16				REBUNI;     // unicode char

// REBCHR - only to refer to OS char strings (not internal strings)
#ifdef OS_WIDE_CHAR
typedef REBUNI          REBCHR;
#else
typedef REBYTE          REBCHR;
#endif

#define MAX_UNI ((1 << (8*sizeof(REBUNI))) - 1)

#define MIN_D64 ((double)-9.2233720368547758e18)
#define MAX_D64 ((double) 9.2233720368547758e18)

// Useful char constants:
enum {
	BEL =   7,
	BS  =   8,
	LF  =  10,
	CR  =  13,
	ESC =  27,
	DEL = 127
};

// Used for MOLDing:
#define MAX_DIGITS 17   // number of digits
#define MAX_NUMCHR 32   // space for digits and -.e+000%

/***********************************************************************
**
**  64 Bit Integers - Now supported in REBOL 3.0
**
***********************************************************************/

#define MAX_INT_LEN     20
#define MAX_HEX_LEN     16

#ifdef ITOA64           // Integer to ascii conversion
#define INT_TO_STR(n,s) _i64toa(n, s, 10)
#else
#define INT_TO_STR(n,s) Form_Int_Len(s, n, MAX_INT_LEN)
#endif

#ifdef ATOI64           // Ascii to integer conversion
#define CHR_TO_INT(s)   _atoi64(s)
#else
#define CHR_TO_INT(s)   strtoll(s, 0, 10)
#endif

#define LDIV            lldiv
#define LDIV_T          lldiv_t

/***********************************************************************
**
**  Address and Function Pointers
**
***********************************************************************/

#ifdef TO_WIN32
typedef long (__stdcall *FUNCPTR)();
typedef void(__cdecl *CFUNC)(void *);
#else
typedef long (*FUNCPTR)();
typedef void(*CFUNC)(void *);
#endif

/***********************************************************************
**
**  Useful Macros
**
***********************************************************************/

#define FLAGIT(f)           (1<<(f))
#define GET_FLAG(v,f)       (((v) & (1<<(f))) != 0)
#define GET_FLAGS(v,f,g)    (((v) & ((1<<(f)) | (1<<(g)))) != 0)
#define SET_FLAG(v,f)       ((v) |= (1<<(f)))
#define CLR_FLAG(v,f)       ((v) &= ~(1<<(f)))
#define CLR_FLAGS(v,f,g)    ((v) &= ~((1<<(f)) | (1<<(g))))

#ifdef min
#define MIN(a,b) min(a,b)
#define MAX(a,b) max(a,b)
#else
#define MIN(a,b) (((a) < (b)) ? (a) : (b))
#define MAX(a,b) (((a) > (b)) ? (a) : (b))
#endif

// Memory related functions:
#define MAKE_MEM(n)     malloc(n)
#define MAKE_NEW(s)     malloc(sizeof(s))
#define FREE_MEM(m)     free(m)
#define CLEAR(m, s)     memset((void*)(m), 0, s);
#define CLEARS(m)       memset((void*)(m), 0, sizeof(*m));
#define COPY_MEM(t,f,l) memcpy((void*)(t), (void*)(f), l)
#define MOVE_MEM(t,f,l) memmove((void*)(t), (void*)(f), l)

// Byte string functions:
#define COPY_BYTES(t,f,l)   strncpy((char*)t, (char*)f, l)
// For APPEND_BYTES, l is the max-size allocated for t (dest)
#define APPEND_BYTES(t,f,l) strncat((char*)t, (char*)f, MAX((l)-strlen(t)-1, 0))
#define LEN_BYTES(s)        strlen((char*)s)
#define CMP_BYTES(s,t)      strcmp((char*)s, (char*)t)
#define BYTES(s) (REBYTE*)(s)

// OS has wide char string interfaces:
#ifdef OS_WIDE_CHAR
#define OS_WIDE TRUE
#define TXT(s) (L##s)
#define COPY_STR(t,f,l) wcsncpy(t, f, l)
#define JOIN_STR(d,s,l) wcsncat(d,s,l)
#define FIND_STR(d,s)   wcsstr(d,s)
#define FIND_CHR(d,s)   wcschr(d,s)
#define LEN_STR(s)      wcslen(s)
#define TO_OS_STR(s1,s2,l)   mbstowcs(s1,s2,l)
#define FROM_OS_STR(s1,s2,l) wcstombs(s1,s2,l)
#else
// OS has UTF-8 byte string interfaces:
#define OS_WIDE FALSE
#define TXT(s) (s)
#define COPY_STR(t,f,l) strncpy(t, f, l)
#define JOIN_STR(d,s,l) strncat(d,s,l)
#define FIND_STR(d,s)   strstr(d,s)
#define FIND_CHR(d,s)   strchr(d,s)
#define LEN_STR(s)      strlen(s)
#define TO_OS_STR(s1,s2,l)   strncpy(s1,s2,l)
#define FROM_OS_STR(s1,s2,l) strncpy(s1,s2,l)
#endif

#define MAKE_STR(n) (REBCHR*)(malloc((n) * sizeof(REBCHR)))  // OS chars!

#define ROUND_TO_INT(d) (REBINT)(floor((d) + 0.5))<|MERGE_RESOLUTION|>--- conflicted
+++ resolved
@@ -47,9 +47,11 @@
 **
 ***********************************************************************/
 
-<<<<<<< HEAD
 #if defined (__STDC_VERSION__) && __STDC_VERSION__ >= 199901L
 /* C-code types: use C99 */
+typedef int				intptr_t;
+typedef unsigned int	uintptr_t;
+#endif
 
 #include <stdint.h>
 
@@ -105,23 +107,6 @@
 
 #endif
 /* C-code types */
-=======
-typedef char            i8;
-typedef unsigned char   u8;
-typedef short           i16;
-typedef unsigned short  u16;
-#ifdef __LP64__
-typedef int            i32;
-typedef unsigned int   u32;
-typedef long			intptr_t;
-typedef unsigned long	uintptr_t;
-#else
-typedef long            i32;
-typedef unsigned long   u32;
-typedef int				intptr_t;
-typedef unsigned int	uintptr_t;
-#endif
->>>>>>> 3ab29f3f
 
 #ifndef DEF_UINT		// some systems define it, don't define it again
 typedef unsigned int    uint;
@@ -149,7 +134,6 @@
 **
 ***********************************************************************/
 
-<<<<<<< HEAD
 typedef i32				REBINT;     // 32 bit (64 bit defined below)
 typedef u32				REBCNT;     // 32 bit (counting number)
 typedef i64				REBI64;     // 64 bit integer
@@ -158,20 +142,6 @@
 typedef u32				REBFLG;     // 32 bit flag (for cpu efficiency)
 typedef float			REBD32;     // 32 bit decimal
 typedef double			REBDEC;     // 64 bit decimal
-=======
-typedef i32             REBINT;     // 32 bit (64 bit defined below)
-typedef u32    			REBCNT;     // 32 bit (counting number)
-typedef i64             REBI64;     // 64 bit integer
-typedef u64             REBU64;     // 64 bit unsigned integer
-typedef char            REBOOL;     // 8  bit flag (for struct usage)
-typedef u32    			REBFLG;     // 32 bit flag (for cpu efficiency)
-typedef float           REBD32;     // 32 bit decimal
-typedef double          REBDEC;     // 64 bit decimal
-
-#ifdef HAS_LONG_DOUBLE
-typedef long double     REBDCL;     // more than 80 or more bits
-#endif
->>>>>>> 3ab29f3f
 
 typedef unsigned char	REBYTE;     // unsigned byte data
 typedef u16				REBUNI;     // unicode char
