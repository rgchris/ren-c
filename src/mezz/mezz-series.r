--- conflicted
+++ resolved
@@ -455,7 +455,6 @@
 				]
 				'else [ ; = any [bitset? dlm  any-string? dlm  char? dlm]
 					[any [mk1: some [mk2: dlm break | skip] (keep/only copy/part mk1 mk2)]]
-<<<<<<< HEAD
 				]
 			]
 		]
@@ -497,49 +496,6 @@
 				]
 			]
 		]
-=======
-				]
-			]
-		]
-		;-- Special processing, to handle cases where the spec'd more items in
-		;   /into than the series contains (so we want to append empty items),
-		;   or where the dlm was a char/string/charset and it was the last char
-		;   (so we want to append an empty field that the above rule misses).
-		fill-val: does [copy either any-block? series [[]] [""]]
-		add-fill-val: does [append/only res fill-val]
-		case [
-			all [integer? size  into] [
-				; If the result is too short, i.e., less items than 'size, add
-				; empty items to fill it to 'size.
-				; We loop here, because insert/dup doesn't copy the value inserted.
-				if size > length? res [
-					loop (size - length? res) [add-fill-val]
-				]
-			]
-			; integer? dlm [
-			; ]
-			'else [ ; = any [bitset? dlm  any-string? dlm  char? dlm]
-				; If the last thing in the series is a delimiter, there is an
-				; implied empty field after it, which we add here.
-				case [
-					bitset? dlm [
-						; ATTEMPT is here because LAST will return NONE for an 
-						; empty series, and finding none in a bitest is not allowed.
-						if attempt [find dlm last series] [add-fill-val]
-					]
-					char? dlm [
-						if dlm = last series [add-fill-val]
-					]
-					string? dlm [
-						if all [
-							find series dlm
-							empty? find/last/tail series dlm
-						] [add-fill-val]
-					]
-				]
-			]
-		]
->>>>>>> 3cca4f08
 				
 		res
 	]
